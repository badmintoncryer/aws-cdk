--- conflicted
+++ resolved
@@ -1,7 +1,3 @@
-<<<<<<< HEAD
-// Fixture with packages imported, but nothing else
-=======
->>>>>>> 04692dae
 import { Construct } from 'constructs';
 import { Stack } from '@aws-cdk/core';
 import { Capture, Match, Template } from '@aws-cdk/assertions';
