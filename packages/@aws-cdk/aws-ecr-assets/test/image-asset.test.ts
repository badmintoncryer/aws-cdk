--- conflicted
+++ resolved
@@ -63,7 +63,6 @@
 
   });
 
-<<<<<<< HEAD
   testFutureBehavior('with hash options', flags, App, (app) => {
     // WHEN
     const stack = new Stack(app);
@@ -123,10 +122,7 @@
 
   });
 
-  testFutureBehavior('with target', flags, App, (app) => {
-=======
   testLegacyBehavior('with target', App, (app) => {
->>>>>>> 59047f86
     // WHEN
     const stack = new Stack(app);
     new DockerImageAsset(stack, 'Image', {
