--- conflicted
+++ resolved
@@ -6,15 +6,10 @@
 import * as logs from '@aws-cdk/aws-logs';
 import * as s3 from '@aws-cdk/aws-s3';
 import * as cloudmap from '@aws-cdk/aws-servicediscovery';
-<<<<<<< HEAD
-import { Duration, Lazy, IResource, Resource, Stack, Aspects, IAspect, IConstruct } from '@aws-cdk/core';
-import { Construct } from 'constructs';
-import { BottleRocketImage, EcsOptimizedAmi } from './amis';
-=======
 import * as ssm from '@aws-cdk/aws-ssm';
 import { Duration, Lazy, IResource, Resource, Stack, Aspects, IAspect } from '@aws-cdk/core';
 import { Construct, IConstruct } from 'constructs';
->>>>>>> 1e54fb92
+import { BottleRocketImage, EcsOptimizedAmi } from './amis';
 import { InstanceDrainHook } from './drain-hook/instance-drain-hook';
 import { ECSMetrics } from './ecs-canned-metrics.generated';
 import { CfnCluster, CfnCapacityProvider, CfnClusterCapacityProviderAssociations } from './ecs.generated';
@@ -573,256 +568,6 @@
 }
 
 /**
-<<<<<<< HEAD
-=======
- * ECS-optimized Windows version list
- */
-export enum WindowsOptimizedVersion {
-  SERVER_2019 = '2019',
-  SERVER_2016 = '2016',
-}
-
-/*
- * TODO:v2.0.0
- *  * remove `export` keyword
- *  * remove @deprecated
- */
-/**
- * The properties that define which ECS-optimized AMI is used.
- *
- * @deprecated see {@link EcsOptimizedImage}
- */
-export interface EcsOptimizedAmiProps {
-  /**
-   * The Amazon Linux generation to use.
-   *
-   * @default AmazonLinuxGeneration.AmazonLinux2
-   */
-  readonly generation?: ec2.AmazonLinuxGeneration;
-
-  /**
-   * The Windows Server version to use.
-   *
-   * @default none, uses Linux generation
-   */
-  readonly windowsVersion?: WindowsOptimizedVersion;
-
-  /**
-   * The ECS-optimized AMI variant to use.
-   *
-   * @default AmiHardwareType.Standard
-   */
-  readonly hardwareType?: AmiHardwareType;
-}
-
-/*
- * TODO:v2.0.0 remove EcsOptimizedAmi
- */
-/**
- * Construct a Linux or Windows machine image from the latest ECS Optimized AMI published in SSM
- *
- * @deprecated see {@link EcsOptimizedImage#amazonLinux}, {@link EcsOptimizedImage#amazonLinux} and {@link EcsOptimizedImage#windows}
- */
-export class EcsOptimizedAmi implements ec2.IMachineImage {
-  private readonly generation?: ec2.AmazonLinuxGeneration;
-  private readonly windowsVersion?: WindowsOptimizedVersion;
-  private readonly hwType: AmiHardwareType;
-
-  private readonly amiParameterName: string;
-
-  /**
-   * Constructs a new instance of the EcsOptimizedAmi class.
-   */
-  constructor(props?: EcsOptimizedAmiProps) {
-    this.hwType = (props && props.hardwareType) || AmiHardwareType.STANDARD;
-    if (props && props.generation) { // generation defined in the props object
-      if (props.generation === ec2.AmazonLinuxGeneration.AMAZON_LINUX && this.hwType !== AmiHardwareType.STANDARD) {
-        throw new Error('Amazon Linux does not support special hardware type. Use Amazon Linux 2 instead');
-      } else if (props.windowsVersion) {
-        throw new Error('"windowsVersion" and Linux image "generation" cannot be both set');
-      } else {
-        this.generation = props.generation;
-      }
-    } else if (props && props.windowsVersion) {
-      if (this.hwType !== AmiHardwareType.STANDARD) {
-        throw new Error('Windows Server does not support special hardware type');
-      } else {
-        this.windowsVersion = props.windowsVersion;
-      }
-    } else { // generation not defined in props object
-      // always default to Amazon Linux v2 regardless of HW
-      this.generation = ec2.AmazonLinuxGeneration.AMAZON_LINUX_2;
-    }
-
-    // set the SSM parameter name
-    this.amiParameterName = '/aws/service/ecs/optimized-ami/'
-      + (this.generation === ec2.AmazonLinuxGeneration.AMAZON_LINUX ? 'amazon-linux/' : '')
-      + (this.generation === ec2.AmazonLinuxGeneration.AMAZON_LINUX_2 ? 'amazon-linux-2/' : '')
-      + (this.windowsVersion ? `windows_server/${this.windowsVersion}/english/full/` : '')
-      + (this.hwType === AmiHardwareType.GPU ? 'gpu/' : '')
-      + (this.hwType === AmiHardwareType.ARM ? 'arm64/' : '')
-      + 'recommended/image_id';
-  }
-
-  /**
-   * Return the correct image
-   */
-  public getImage(scope: Construct): ec2.MachineImageConfig {
-    const ami = ssm.StringParameter.valueForTypedStringParameter(scope, this.amiParameterName, ssm.ParameterType.AWS_EC2_IMAGE_ID);
-    const osType = this.windowsVersion ? ec2.OperatingSystemType.WINDOWS : ec2.OperatingSystemType.LINUX;
-    return {
-      imageId: ami,
-      osType,
-      userData: ec2.UserData.forOperatingSystem(osType),
-    };
-  }
-}
-
-/**
- * Construct a Linux or Windows machine image from the latest ECS Optimized AMI published in SSM
- */
-export class EcsOptimizedImage implements ec2.IMachineImage {
-  /**
-   * Construct an Amazon Linux 2 image from the latest ECS Optimized AMI published in SSM
-   *
-   * @param hardwareType ECS-optimized AMI variant to use
-   */
-  public static amazonLinux2(hardwareType = AmiHardwareType.STANDARD): EcsOptimizedImage {
-    return new EcsOptimizedImage({ generation: ec2.AmazonLinuxGeneration.AMAZON_LINUX_2, hardwareType });
-  }
-
-  /**
-   * Construct an Amazon Linux AMI image from the latest ECS Optimized AMI published in SSM
-   */
-  public static amazonLinux(): EcsOptimizedImage {
-    return new EcsOptimizedImage({ generation: ec2.AmazonLinuxGeneration.AMAZON_LINUX });
-  }
-
-  /**
-   * Construct a Windows image from the latest ECS Optimized AMI published in SSM
-   *
-   * @param windowsVersion Windows Version to use
-   */
-  public static windows(windowsVersion: WindowsOptimizedVersion): EcsOptimizedImage {
-    return new EcsOptimizedImage({ windowsVersion });
-  }
-
-  private readonly generation?: ec2.AmazonLinuxGeneration;
-  private readonly windowsVersion?: WindowsOptimizedVersion;
-  private readonly hwType?: AmiHardwareType;
-
-  private readonly amiParameterName: string;
-
-  /**
-   * Constructs a new instance of the EcsOptimizedAmi class.
-   */
-  private constructor(props: EcsOptimizedAmiProps) {
-    this.hwType = props && props.hardwareType;
-
-    if (props.windowsVersion) {
-      this.windowsVersion = props.windowsVersion;
-    } else if (props.generation) {
-      this.generation = props.generation;
-    } else {
-      throw new Error('This error should never be thrown');
-    }
-
-    // set the SSM parameter name
-    this.amiParameterName = '/aws/service/ecs/optimized-ami/'
-      + (this.generation === ec2.AmazonLinuxGeneration.AMAZON_LINUX ? 'amazon-linux/' : '')
-      + (this.generation === ec2.AmazonLinuxGeneration.AMAZON_LINUX_2 ? 'amazon-linux-2/' : '')
-      + (this.windowsVersion ? `windows_server/${this.windowsVersion}/english/full/` : '')
-      + (this.hwType === AmiHardwareType.GPU ? 'gpu/' : '')
-      + (this.hwType === AmiHardwareType.ARM ? 'arm64/' : '')
-      + 'recommended/image_id';
-  }
-
-  /**
-   * Return the correct image
-   */
-  public getImage(scope: Construct): ec2.MachineImageConfig {
-    const ami = ssm.StringParameter.valueForTypedStringParameter(scope, this.amiParameterName, ssm.ParameterType.AWS_EC2_IMAGE_ID);
-    const osType = this.windowsVersion ? ec2.OperatingSystemType.WINDOWS : ec2.OperatingSystemType.LINUX;
-    return {
-      imageId: ami,
-      osType,
-      userData: ec2.UserData.forOperatingSystem(osType),
-    };
-  }
-}
-
-/**
- * Amazon ECS variant
- */
-export enum BottlerocketEcsVariant {
-  /**
-   * aws-ecs-1 variant
-   */
-  AWS_ECS_1 = 'aws-ecs-1'
-
-}
-
-/**
- * Properties for BottleRocketImage
- */
-export interface BottleRocketImageProps {
-  /**
-   * The Amazon ECS variant to use.
-   * Only `aws-ecs-1` is currently available
-   *
-   * @default - BottlerocketEcsVariant.AWS_ECS_1
-   */
-  readonly variant?: BottlerocketEcsVariant;
-
-  /**
-   * The CPU architecture
-   *
-   * @default - x86_64
-  */
-  readonly architecture?: ec2.InstanceArchitecture;
-}
-
-/**
- * Construct an Bottlerocket image from the latest AMI published in SSM
- */
-export class BottleRocketImage implements ec2.IMachineImage {
-  private readonly amiParameterName: string;
-  /**
-   * Amazon ECS variant for Bottlerocket AMI
-   */
-  private readonly variant: string;
-
-  /**
-   * Instance architecture
-   */
-  private readonly architecture: ec2.InstanceArchitecture;
-
-  /**
-   * Constructs a new instance of the BottleRocketImage class.
-   */
-  public constructor(props: BottleRocketImageProps = {}) {
-    this.variant = props.variant ?? BottlerocketEcsVariant.AWS_ECS_1;
-    this.architecture = props.architecture ?? ec2.InstanceArchitecture.X86_64;
-
-    // set the SSM parameter name
-    this.amiParameterName = `/aws/service/bottlerocket/${this.variant}/${this.architecture}/latest/image_id`;
-  }
-
-  /**
-   * Return the correct image
-   */
-  public getImage(scope: Construct): ec2.MachineImageConfig {
-    const ami = ssm.StringParameter.valueForStringParameter(scope, this.amiParameterName);
-    return {
-      imageId: ami,
-      osType: ec2.OperatingSystemType.LINUX,
-      userData: ec2.UserData.custom(''),
-    };
-  }
-}
-
-/**
->>>>>>> 1e54fb92
  * A regional grouping of one or more container instances on which you can run tasks and services.
  */
 export interface ICluster extends IResource {
