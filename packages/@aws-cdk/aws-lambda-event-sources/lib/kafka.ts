--- conflicted
+++ resolved
@@ -3,12 +3,8 @@
 import * as iam from '@aws-cdk/aws-iam';
 import * as lambda from '@aws-cdk/aws-lambda';
 import * as secretsmanager from '@aws-cdk/aws-secretsmanager';
-<<<<<<< HEAD
 import { Stack, Names } from '@aws-cdk/core';
-=======
-import { Stack } from '@aws-cdk/core';
 import { Construct } from 'constructs';
->>>>>>> 378bab97
 import { StreamEventSource, StreamEventSourceProps } from './stream';
 
 /**
