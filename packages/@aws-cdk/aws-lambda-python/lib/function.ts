--- conflicted
+++ resolved
@@ -1,11 +1,8 @@
 import * as fs from 'fs';
 import * as path from 'path';
 import * as lambda from '@aws-cdk/aws-lambda';
-<<<<<<< HEAD
 import { AssetHashType } from '@aws-cdk/core';
-=======
 import { Construct } from 'constructs';
->>>>>>> fb390b82
 import { bundle } from './bundling';
 
 /**
