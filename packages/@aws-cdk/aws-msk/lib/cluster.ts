import * as ec2 from '@aws-cdk/aws-ec2';
import * as iam from '@aws-cdk/aws-iam';
import * as kms from '@aws-cdk/aws-kms';
import * as logs from '@aws-cdk/aws-logs';
import * as s3 from '@aws-cdk/aws-s3';
import * as secretsmanager from '@aws-cdk/aws-secretsmanager';
import * as core from '@aws-cdk/core';
import * as cr from '@aws-cdk/custom-resources';
import * as constructs from 'constructs';
import { addressOf } from 'constructs/lib/private/uniqueid';
import { CfnCluster, KafkaVersion } from './';

/**
 * Represents a MSK Cluster
 */
export interface ICluster extends core.IResource, ec2.IConnectable {
  /**
   * The ARN of cluster.
   *
   * @attribute
   */
  readonly clusterArn: string;

  /**
   * The physical name of the cluster.
   *
   * @attribute
   */
  readonly clusterName: string;
}

/**
 * A new or imported MSK Cluster.
 */
abstract class ClusterBase extends core.Resource implements ICluster {
  public abstract readonly clusterArn: string;
  public abstract readonly clusterName: string;
  /** @internal */
  protected _connections: ec2.Connections | undefined;

  /** Manages connections for the cluster */
  public get connections(): ec2.Connections {
    if (!this._connections) {
      throw new Error('An imported Cluster cannot manage its security groups');
    }
    return this._connections;
  }
}

/**
 *  Properties for a MSK Cluster
 */
export interface ClusterProps {
  /**
   * The physical name of the cluster.
   */
  readonly clusterName: string;
  /**
   * The version of Apache Kafka.
   */
  readonly kafkaVersion: KafkaVersion;
  /**
   * Number of Apache Kafka brokers deployed in each Availability Zone.
   *
   * @default 1
   */
  readonly numberOfBrokerNodes?: number;
  /**
   * Defines the virtual networking environment for this cluster.
   * Must have at least 2 subnets in two different AZs.
   */
  readonly vpc: ec2.IVpc;
  /**
   * Where to place the nodes within the VPC.
   * Amazon MSK distributes the broker nodes evenly across the subnets that you specify.
   * The subnets that you specify must be in distinct Availability Zones.
   * Client subnets can't be in Availability Zone us-east-1e.
   *
   * @default - the Vpc default strategy if not specified.
   */
  readonly vpcSubnets?: ec2.SubnetSelection;
  /**
   * The EC2 instance type that you want Amazon MSK to use when it creates your brokers.
   *
   * @see https://docs.aws.amazon.com/msk/latest/developerguide/msk-create-cluster.html#broker-instance-types
   * @default kafka.m5.large
   */
  readonly instanceType?: ec2.InstanceType;
  /**
   * The AWS security groups to associate with the elastic network interfaces in order to specify who can
   * connect to and communicate with the Amazon MSK cluster.
   *
   * @default - create new security group
   */
  readonly securityGroups?: ec2.ISecurityGroup[];
  /**
   * Information about storage volumes attached to MSK broker nodes.
   *
   * @default - 1000 GiB EBS volume
   */
  readonly ebsStorageInfo?: EbsStorageInfo;
  /**
   * The Amazon MSK configuration to use for the cluster.
   *
   * @default - none
   */
  readonly configurationInfo?: ClusterConfigurationInfo;
  /**
   * Cluster monitoring configuration.
   *
   * @default - DEFAULT monitoring level
   */
  readonly monitoring?: MonitoringConfiguration;
  /**
   * Configure your MSK cluster to send broker logs to different destination types.
   *
   * @default - disabled
   */
  readonly logging?: BrokerLogging;
  /**
   * Config details for encryption in transit.
   *
   * @default - enabled
   */
  readonly encryptionInTransit?: EncryptionInTransitConfig;
  /**
   * Configuration properties for client authentication.
   * MSK supports using private TLS certificates or SASL/SCRAM to authenticate the identity of clients.
   *
   * @default - disabled
   */
  readonly clientAuthentication?: ClientAuthentication;
  /**
   * What to do when this resource is deleted from a stack.
   *
   * @default RemovalPolicy.RETAIN
   */
  readonly removalPolicy?: core.RemovalPolicy;
}

/**
 * EBS volume information.
 */
export interface EbsStorageInfo {
  /**
   * The size in GiB of the EBS volume for the data drive on each broker node.
   *
   * @default 1000
   */
  readonly volumeSize?: number;
  /**
   * The AWS KMS key for encrypting data at rest.
   *
   * @default Uses AWS managed CMK (aws/kafka)
   */
  readonly encryptionKey?: kms.IKey;
}

/**
 * The Amazon MSK configuration to use for the cluster.
 * Note: There is currently no Cloudformation Resource to create a Configuration
 */
export interface ClusterConfigurationInfo {
  /**
   * The Amazon Resource Name (ARN) of the MSK configuration to use.
   * For example, arn:aws:kafka:us-east-1:123456789012:configuration/example-configuration-name/abcdabcd-1234-abcd-1234-abcd123e8e8e-1.
   */
  readonly arn: string;
  /**
   * The revision of the Amazon MSK configuration to use.
   */
  readonly revision: number;
}

/**
 * The level of monitoring for the MSK cluster
 *
 * @see https://docs.aws.amazon.com/msk/latest/developerguide/monitoring.html#metrics-details
 */
export enum ClusterMonitoringLevel {
  /**
   * Default metrics are the essential metrics to monitor.
   */
  DEFAULT = 'DEFAULT',
  /**
   * Per Broker metrics give you metrics at the broker level.
   */
  PER_BROKER = 'PER_BROKER',
  /**
   * Per Topic Per Broker metrics help you understand volume at the topic level.
   */
  PER_TOPIC_PER_BROKER = 'PER_TOPIC_PER_BROKER',
  /**
   * Per Topic Per Partition metrics help you understand consumer group lag at the topic partition level.
   */
  PER_TOPIC_PER_PARTITION = 'PER_TOPIC_PER_PARTITION',
}

/**
 * Monitoring Configuration
 */
export interface MonitoringConfiguration {
  /**
   * Specifies the level of monitoring for the MSK cluster.
   *
   * @default DEFAULT
   */
  readonly clusterMonitoringLevel?: ClusterMonitoringLevel;
  /**
   * Indicates whether you want to enable or disable the JMX Exporter.
   *
   * @default false
   */
  readonly enablePrometheusJmxExporter?: boolean;
  /**
   * Indicates whether you want to enable or disable the Prometheus Node Exporter.
   *
   * You can use the Prometheus Node Exporter to get CPU and disk metrics for the broker nodes.
   *
   * @default false
   */
  readonly enablePrometheusNodeExporter?: boolean;
}

/**
 * Configuration details related to broker logs.
 */
export interface BrokerLogging {
  /**
   * The Kinesis Data Firehose delivery stream that is the destination for broker logs.
   *
   * @default - disabled
   */
  readonly firehoseDeliveryStreamName?: string;
  /**
   * The CloudWatch Logs group that is the destination for broker logs.
   *
   * @default - disabled
   */
  readonly cloudwatchLogGroup?: logs.ILogGroup;
  /**
   * Details of the Amazon S3 destination for broker logs.
   *
   * @default - disabled
   */
  readonly s3?: S3LoggingConfiguration;
}

/**
 * Details of the Amazon S3 destination for broker logs.
 */
export interface S3LoggingConfiguration {
  /**
   * The S3 bucket that is the destination for broker logs.
   */
  readonly bucket: s3.IBucket;
  /**
   * The S3 prefix that is the destination for broker logs.
   *
   * @default - no prefix
   */
  readonly prefix?: string;
}

/**
 * Indicates the encryption setting for data in transit between clients and brokers.
 */
export enum ClientBrokerEncryption {
  /**
   * TLS means that client-broker communication is enabled with TLS only.
   */
  TLS = 'TLS',
  /**
   * TLS_PLAINTEXT means that client-broker communication is enabled for both TLS-encrypted, as well as plaintext data.
   */
  TLS_PLAINTEXT = 'TLS_PLAINTEXT',
  /**
   * PLAINTEXT means that client-broker communication is enabled in plaintext only.
   */
  PLAINTEXT = 'PLAINTEXT',
}

/**
 * The settings for encrypting data in transit.
 *
 * @see https://docs.aws.amazon.com/msk/latest/developerguide/msk-encryption.html#msk-encryption-in-transit
 */
export interface EncryptionInTransitConfig {
  /**
   * Indicates the encryption setting for data in transit between clients and brokers.
   *
   * @default - TLS
   */
  readonly clientBroker?: ClientBrokerEncryption;
  /**
   * Indicates that data communication among the broker nodes of the cluster is encrypted.
   *
   * @default true
   */
  readonly enableInCluster?: boolean;
}

/**
 * SASL authentication properties
 */
export interface SaslAuthProps {
  /**
   * Enable SASL/SCRAM authentication.
   *
   * @default false
   */
  readonly scram?: boolean;
  /**
   * KMS Key to encrypt SASL/SCRAM secrets.
   *
   * You must use a customer master key (CMK) when creating users in secrets manager.
   * You cannot use a Secret with Amazon MSK that uses the default Secrets Manager encryption key.
   *
   * @default - CMK will be created with alias msk/{clusterName}/sasl/scram
   */
  readonly key?: kms.IKey;
}

/**
 * TLS authentication properties
 */
export interface TlsAuthProps {
  /**
   * List of ACM Certificate Authorities to enable TLS authentication.
   *
   * @default - none
   */
  readonly certificateAuthorityArns?: string[];
}

/**
 * Configuration properties for client authentication.
 */
export class ClientAuthentication {
  /**
   * SASL authentication
   */
  public static sasl(props: SaslAuthProps): ClientAuthentication {
    return new ClientAuthentication(props, undefined);
  }

  /**
   * TLS authentication
   */
  public static tls(props: TlsAuthProps): ClientAuthentication {
    return new ClientAuthentication(undefined, props);
  }

  /**
   * @param saslProps - properties for SASL authentication
   * @param tlsProps - properties for TLS authentication
   */
  private constructor(
    public readonly saslProps?: SaslAuthProps,
    public readonly tlsProps?: TlsAuthProps,
  ) {}
}

/**
 * Create a MSK Cluster.
 *
 * @resource AWS::MSK::Cluster
 */
export class Cluster extends ClusterBase {
  /**
   * Reference an existing cluster, defined outside of the CDK code, by name.
   */
  public static fromClusterArn(
    scope: constructs.Construct,
    id: string,
    clusterArn: string,
  ): ICluster {
    class Import extends ClusterBase {
      public readonly clusterArn = clusterArn;
      public readonly clusterName = core.Fn.select(1, core.Fn.split('/', clusterArn)); // ['arn:partition:kafka:region:account-id', clusterName, clusterId]
    }

    return new Import(scope, id);
  }

  public readonly clusterArn: string;
  public readonly clusterName: string;
  /** Key used to encrypt SASL/SCRAM users */
  public readonly saslScramAuthenticationKey?: kms.IKey;
  private _clusterDescription?: cr.AwsCustomResource;
  private _clusterBootstrapBrokers?: cr.AwsCustomResource;

  constructor(scope: constructs.Construct, id: string, props: ClusterProps) {
    super(scope, id, {
      physicalName: props.clusterName,
    });

    const subnetSelection = props.vpc.selectSubnets(props.vpcSubnets);

    this._connections = new ec2.Connections({
      securityGroups: props.securityGroups ?? [
        new ec2.SecurityGroup(this, 'SecurityGroup', {
          description: 'MSK security group',
          vpc: props.vpc,
        }),
      ],
    });

    if (subnetSelection.subnets.length < 2) {
      throw Error(
        `Cluster requires at least 2 subnets, got ${subnetSelection.subnets.length}`,
      );
    }

    if (
      !core.Token.isUnresolved(props.clusterName) &&
      !/^[a-zA-Z0-9]+$/.test(props.clusterName) &&
      props.clusterName.length > 64
    ) {
      throw Error(
        'The cluster name must only contain alphanumeric characters and have a maximum length of 64 characters.' +
          `got: '${props.clusterName}. length: ${props.clusterName.length}'`,
      );
    }

    if (
      props.encryptionInTransit?.clientBroker ===
        ClientBrokerEncryption.PLAINTEXT &&
      props.clientAuthentication
    ) {
      throw Error(
        'To enable client authentication, you must enabled TLS-encrypted traffic between clients and brokers.',
      );
    } else if (
      props.encryptionInTransit?.clientBroker ===
        ClientBrokerEncryption.TLS_PLAINTEXT &&
      props.clientAuthentication?.saslProps?.scram
    ) {
      throw Error(
        'To enable SASL/SCRAM authentication, you must only allow TLS-encrypted traffic between clients and brokers.',
      );
    }

    const volumeSize =
      props.ebsStorageInfo?.volumeSize ?? 1000;
    // Minimum: 1 GiB, maximum: 16384 GiB
    if (volumeSize < 1 || volumeSize > 16384) {
      throw Error(
        'EBS volume size should be in the range 1-16384',
      );
    }

    const instanceType = props.instanceType
      ? this.mskInstanceType(props.instanceType)
      : this.mskInstanceType(
        ec2.InstanceType.of(ec2.InstanceClass.M5, ec2.InstanceSize.LARGE),
      );

    const encryptionAtRest = props.ebsStorageInfo?.encryptionKey
      ? {
        dataVolumeKmsKeyId:
            props.ebsStorageInfo.encryptionKey.keyId,
      }
      : undefined; // MSK will create the managed key

    const encryptionInTransit = {
      clientBroker:
        props.encryptionInTransit?.clientBroker ??
        ClientBrokerEncryption.TLS,
      inCluster: props.encryptionInTransit?.enableInCluster ?? true,
    };

    const openMonitoring =
      props.monitoring?.enablePrometheusJmxExporter ||
      props.monitoring?.enablePrometheusNodeExporter
        ? {
          prometheus: {
            jmxExporter: props.monitoring?.enablePrometheusJmxExporter
              ? { enabledInBroker: true }
              : undefined,
            nodeExporter: props.monitoring
              ?.enablePrometheusNodeExporter
              ? { enabledInBroker: true }
              : undefined,
          },
        }
        : undefined;

    const loggingInfo = {
      brokerLogs: {
        cloudWatchLogs: {
          enabled:
            props.logging?.cloudwatchLogGroup !== undefined,
          logGroup:
            props.logging?.cloudwatchLogGroup?.logGroupName,
        },
        firehose: {
          enabled:
            props.logging?.firehoseDeliveryStreamName !==
            undefined,
          deliveryStream:
            props.logging?.firehoseDeliveryStreamName,
        },
        s3: {
          enabled: props.logging?.s3?.bucket !== undefined,
          bucket: props.logging?.s3?.bucket.bucketName,
          prefix: props.logging?.s3?.prefix,
        },
      },
    };

    if (
      props.clientAuthentication?.saslProps?.scram &&
      props.clientAuthentication?.saslProps?.key === undefined
    ) {
      this.saslScramAuthenticationKey = new kms.Key(this, 'SASLKey', {
        description:
          'Used for encrypting MSK secrets for SASL/SCRAM authentication.',
        alias: `msk/${props.clusterName}/sasl/scram`,
      });

      // https://docs.aws.amazon.com/kms/latest/developerguide/services-secrets-manager.html#asm-policies
      this.saslScramAuthenticationKey.addToResourcePolicy(
        new iam.PolicyStatement({
          sid:
            'Allow access through AWS Secrets Manager for all principals in the account that are authorized to use AWS Secrets Manager',
<<<<<<< HEAD
          principals: [new iam.Anyone()],
=======
          principals: [new iam.AnyPrincipal()],
>>>>>>> d94b9faf
          actions: [
            'kms:Encrypt',
            'kms:Decrypt',
            'kms:ReEncrypt*',
            'kms:GenerateDataKey*',
            'kms:CreateGrant',
            'kms:DescribeKey',
          ],
          resources: ['*'],
          conditions: {
            StringEquals: {
              'kms:ViaService': `secretsmanager.${core.Stack.of(this).region}.amazonaws.com`,
              'kms:CallerAccount': core.Stack.of(this).account,
            },
          },
        }),
      );
    }
    const clientAuthentication = props.clientAuthentication
      ? {
        sasl: props.clientAuthentication?.saslProps?.scram
          ? {
            scram: {
              enabled: props.clientAuthentication?.saslProps.scram,
            },
          }
          : undefined,
        tls: props.clientAuthentication?.tlsProps?.certificateAuthorityArns
          ? {
            certificateAuthorityArnList:
                  props.clientAuthentication?.tlsProps
                    ?.certificateAuthorityArns,
          }
          : undefined,
      }
      : undefined;

    const resource = new CfnCluster(this, 'Resource', {
      clusterName: props.clusterName,
      kafkaVersion: props.kafkaVersion.version,
      numberOfBrokerNodes:
        props.numberOfBrokerNodes !== undefined ?
          subnetSelection.availabilityZones.length * props.numberOfBrokerNodes : subnetSelection.availabilityZones.length,
      brokerNodeGroupInfo: {
        instanceType,
        clientSubnets: subnetSelection.subnetIds,
        securityGroups: this.connections.securityGroups.map(
          (group) => group.securityGroupId,
        ),
        storageInfo: {
          ebsStorageInfo: {
            volumeSize: volumeSize,
          },
        },
      },
      encryptionInfo: {
        encryptionAtRest,
        encryptionInTransit,
      },
      configurationInfo: props.configurationInfo,
      enhancedMonitoring: props.monitoring?.clusterMonitoringLevel,
      openMonitoring: openMonitoring,
      loggingInfo: loggingInfo,
      clientAuthentication: clientAuthentication,
    });

    this.clusterName = this.getResourceNameAttribute(
      core.Fn.select(1, core.Fn.split('/', resource.ref)),
    );
    this.clusterArn = resource.ref;

    resource.applyRemovalPolicy(props.removalPolicy, {
      default: core.RemovalPolicy.RETAIN,
    });
  }

  private mskInstanceType(instanceType: ec2.InstanceType): string {
    return `kafka.${instanceType.toString()}`;
  }

  /**
   * Get the ZooKeeper Connection string
   *
   * Uses a Custom Resource to make an API call to `describeCluster` using the Javascript SDK
   *
   * @param responseField Field to return from API call. eg. ZookeeperConnectString, ZookeeperConnectStringTls
   * @returns - The connection string to use to connect to the Apache ZooKeeper cluster.
   */
  private _zookeeperConnectionString(responseField: string): string {
    if (!this._clusterDescription) {
      this._clusterDescription = new cr.AwsCustomResource(this, 'ZookeeperConnect', {
        onUpdate: {
          service: 'Kafka',
          action: 'describeCluster',
          parameters: {
            ClusterArn: this.clusterArn,
          },
          physicalResourceId: cr.PhysicalResourceId.of(
            'ZooKeeperConnectionString',
          ),
        },
        policy: cr.AwsCustomResourcePolicy.fromSdkCalls({
          resources: [this.clusterArn],
        }),
      });
    }
    return this._clusterDescription.getResponseField(`ClusterInfo.${responseField}`);
  }

  /**
   * Get the ZooKeeper Connection string
   *
   * Uses a Custom Resource to make an API call to `describeCluster` using the Javascript SDK
   *
   * @returns - The connection string to use to connect to the Apache ZooKeeper cluster.
   */
  public get zookeeperConnectionString(): string {
    return this._zookeeperConnectionString('ZookeeperConnectString');
  }

  /**
   * Get the ZooKeeper Connection string for a TLS enabled cluster
   *
   * Uses a Custom Resource to make an API call to `describeCluster` using the Javascript SDK
   *
   * @returns - The connection string to use to connect to zookeeper cluster on TLS port.
   */
  public get zookeeperConnectionStringTls(): string {
    return this._zookeeperConnectionString('ZookeeperConnectStringTls');
  }

  /**
   * Get the list of brokers that a client application can use to bootstrap
   *
   * Uses a Custom Resource to make an API call to `getBootstrapBrokers` using the Javascript SDK
   *
   * @param responseField Field to return from API call. eg. BootstrapBrokerStringSaslScram, BootstrapBrokerString
   * @returns - A string containing one or more hostname:port pairs.
   */
  private _bootstrapBrokers(responseField: string): string {
    if (!this._clusterBootstrapBrokers) {
      this._clusterBootstrapBrokers = new cr.AwsCustomResource(this, `BootstrapBrokers${responseField}`, {
        onUpdate: {
          service: 'Kafka',
          action: 'getBootstrapBrokers',
          parameters: {
            ClusterArn: this.clusterArn,
          },
          physicalResourceId: cr.PhysicalResourceId.of('BootstrapBrokers'),
        },
        policy: cr.AwsCustomResourcePolicy.fromSdkCalls({
          resources: [this.clusterArn],
        }),
      });
    }
    return this._clusterBootstrapBrokers.getResponseField(responseField);

  }
  /**
   * Get the list of brokers that a client application can use to bootstrap
   *
   * Uses a Custom Resource to make an API call to `getBootstrapBrokers` using the Javascript SDK
   *
   * @returns - A string containing one or more hostname:port pairs.
   */
  public get bootstrapBrokers(): string {
    return this._bootstrapBrokers('BootstrapBrokerString');
  }

  /**
   * Get the list of brokers that a TLS authenticated client application can use to bootstrap
   *
   * Uses a Custom Resource to make an API call to `getBootstrapBrokers` using the Javascript SDK
   *
   * @returns - A string containing one or more DNS names (or IP) and TLS port pairs.
   */
  public get bootstrapBrokersTls(): string {
    return this._bootstrapBrokers('BootstrapBrokerStringTls');
  }

  /**
   * Get the list of brokers that a SASL/SCRAM authenticated client application can use to bootstrap
   *
   * Uses a Custom Resource to make an API call to `getBootstrapBrokers` using the Javascript SDK
   *
   * @returns - A string containing one or more dns name (or IP) and SASL SCRAM port pairs.
   */
  public get bootstrapBrokersSaslScram(): string {
    return this._bootstrapBrokers('BootstrapBrokerStringSaslScram');
  }

  /**
   * A list of usersnames to register with the cluster. The password will automatically be generated using Secrets
   * Manager and the { username, password } JSON object stored in Secrets Manager as `AmazonMSK_username`.
   *
   * Must be using the SASL/SCRAM authentication mechanism.
   *
   * @param usernames - username(s) to register with the cluster
   */
  public addUser(...usernames: string[]): void {
    if (this.saslScramAuthenticationKey) {
      const MSK_SECRET_PREFIX = 'AmazonMSK_'; // Required
      const secrets = usernames.map(
        (username) =>
          new secretsmanager.Secret(this, `KafkaUser${username}`, {
            secretName: `${MSK_SECRET_PREFIX}${this.clusterName}_${username}`,
            generateSecretString: {
              secretStringTemplate: JSON.stringify({ username }),
              generateStringKey: 'password',
            },
            encryptionKey: this.saslScramAuthenticationKey,
          }),
      );

      new cr.AwsCustomResource(this, `BatchAssociateScramSecrets${addressOf(usernames)}`, {
        onUpdate: {
          service: 'Kafka',
          action: 'batchAssociateScramSecret',
          parameters: {
            ClusterArn: this.clusterArn,
            SecretArnList: secrets.map((secret) => secret.secretArn),
          },
          physicalResourceId: cr.PhysicalResourceId.of('CreateUsers'),
        },
        policy: cr.AwsCustomResourcePolicy.fromStatements([
          new iam.PolicyStatement({
            actions: ['kms:CreateGrant'],
            resources: [this.saslScramAuthenticationKey?.keyArn],
          }),
          new iam.PolicyStatement({
            actions: ['kafka:BatchAssociateScramSecret'],
            resources: [this.clusterArn],
          }),
        ]),
      });
    } else {
      throw Error(
        'Cannot create users if an authentication KMS key has not been created/provided.',
      );
    }
  }
}<|MERGE_RESOLUTION|>--- conflicted
+++ resolved
@@ -524,11 +524,7 @@
         new iam.PolicyStatement({
           sid:
             'Allow access through AWS Secrets Manager for all principals in the account that are authorized to use AWS Secrets Manager',
-<<<<<<< HEAD
-          principals: [new iam.Anyone()],
-=======
           principals: [new iam.AnyPrincipal()],
->>>>>>> d94b9faf
           actions: [
             'kms:Encrypt',
             'kms:Decrypt',
