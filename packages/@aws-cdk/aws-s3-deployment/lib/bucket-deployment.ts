import * as path from 'path';
import * as cloudfront from '@aws-cdk/aws-cloudfront';
import * as ec2 from '@aws-cdk/aws-ec2';
import * as efs from '@aws-cdk/aws-efs';
import * as iam from '@aws-cdk/aws-iam';
import * as lambda from '@aws-cdk/aws-lambda';
import * as s3 from '@aws-cdk/aws-s3';
import * as cdk from '@aws-cdk/core';
import { AwsCliLayer } from '@aws-cdk/lambda-layer-awscli';
import { kebab as toKebabCase } from 'case';
import { Construct } from 'constructs';
import { ISource, SourceConfig } from './source';

<<<<<<< HEAD
// keep this import separate from other imports to reduce chance for merge conflicts with v2-main
// eslint-disable-next-line no-duplicate-imports, import/order
import { Construct as CoreConstruct } from '@aws-cdk/core';

// tag key has a limit of 128 characters
const CUSTOM_RESOURCE_OWNER_TAG = 'aws-cdk:cr-owned';
=======
>>>>>>> a872382f
/**
 * Properties for `BucketDeployment`.
 */
export interface BucketDeploymentProps {
  /**
   * The sources from which to deploy the contents of this bucket.
   */
  readonly sources: ISource[];

  /**
   * The S3 bucket to sync the contents of the zip file to.
   */
  readonly destinationBucket: s3.IBucket;

  /**
   * Key prefix in the destination bucket.
   *
   * Must be <=104 characters
   *
   * @default "/" (unzip to root of the destination bucket)
   */
  readonly destinationKeyPrefix?: string;

  /**
   * If this is set, matching files or objects will be excluded from the deployment's sync
   * command. This can be used to exclude a file from being pruned in the destination bucket.
   *
   * If you want to just exclude files from the deployment package (which excludes these files
   * evaluated when invalidating the asset), you should leverage the `exclude` property of
   * `AssetOptions` when defining your source.
   *
   * @default - No exclude filters are used
   * @see https://docs.aws.amazon.com/cli/latest/reference/s3/index.html#use-of-exclude-and-include-filters
   */
  readonly exclude?: string[]

  /**
   * If this is set, matching files or objects will be included with the deployment's sync
   * command. Since all files from the deployment package are included by default, this property
   * is usually leveraged alongside an `exclude` filter.
   *
   * @default - No include filters are used and all files are included with the sync command
   * @see https://docs.aws.amazon.com/cli/latest/reference/s3/index.html#use-of-exclude-and-include-filters
   */
  readonly include?: string[]

  /**
   * If this is set to false, files in the destination bucket that
   * do not exist in the asset, will NOT be deleted during deployment (create/update).
   *
   * @see https://docs.aws.amazon.com/cli/latest/reference/s3/sync.html
   *
   * @default true
   */
  readonly prune?: boolean

  /**
   * If this is set to "false", the destination files will be deleted when the
   * resource is deleted or the destination is updated.
   *
   * NOTICE: Configuring this to "false" might have operational implications. Please
   * visit to the package documentation referred below to make sure you fully understand those implications.
   *
   * @see https://github.com/aws/aws-cdk/tree/master/packages/%40aws-cdk/aws-s3-deployment#retain-on-delete
   * @default true - when resource is deleted/updated, files are retained
   */
  readonly retainOnDelete?: boolean;

  /**
   * The CloudFront distribution using the destination bucket as an origin.
   * Files in the distribution's edge caches will be invalidated after
   * files are uploaded to the destination bucket.
   *
   * @default - No invalidation occurs
   */
  readonly distribution?: cloudfront.IDistribution;

  /**
   * The file paths to invalidate in the CloudFront distribution.
   *
   * @default - All files under the destination bucket key prefix will be invalidated.
   */
  readonly distributionPaths?: string[];

  /**
   * The amount of memory (in MiB) to allocate to the AWS Lambda function which
   * replicates the files from the CDK bucket to the destination bucket.
   *
   * If you are deploying large files, you will need to increase this number
   * accordingly.
   *
   * @default 128
   */
  readonly memoryLimit?: number;

  /**
   *  Mount an EFS file system. Enable this if your assets are large and you encounter disk space errors.
   *  Enabling this option will require a VPC to be specified.
   *
   * @default - No EFS. Lambda has access only to 512MB of disk space.
   */
  readonly useEfs?: boolean

  /**
   * Execution role associated with this function
   *
   * @default - A role is automatically created
   */
  readonly role?: iam.IRole;

  /**
   * User-defined object metadata to be set on all objects in the deployment
   * @default - No user metadata is set
   * @see https://docs.aws.amazon.com/AmazonS3/latest/dev/UsingMetadata.html#UserMetadata
   */
  readonly metadata?: UserDefinedObjectMetadata;

  /**
   * System-defined cache-control metadata to be set on all objects in the deployment.
   * @default - Not set.
   * @see https://docs.aws.amazon.com/AmazonS3/latest/dev/UsingMetadata.html#SysMetadata
   */
  readonly cacheControl?: CacheControl[];
  /**
   * System-defined cache-disposition metadata to be set on all objects in the deployment.
   * @default - Not set.
   * @see https://docs.aws.amazon.com/AmazonS3/latest/dev/UsingMetadata.html#SysMetadata
   */
  readonly contentDisposition?: string;
  /**
   * System-defined content-encoding metadata to be set on all objects in the deployment.
   * @default - Not set.
   * @see https://docs.aws.amazon.com/AmazonS3/latest/dev/UsingMetadata.html#SysMetadata
   */
  readonly contentEncoding?: string;
  /**
   * System-defined content-language metadata to be set on all objects in the deployment.
   * @default - Not set.
   * @see https://docs.aws.amazon.com/AmazonS3/latest/dev/UsingMetadata.html#SysMetadata
   */
  readonly contentLanguage?: string;
  /**
   * System-defined content-type metadata to be set on all objects in the deployment.
   * @default - Not set.
   * @see https://docs.aws.amazon.com/AmazonS3/latest/dev/UsingMetadata.html#SysMetadata
   */
  readonly contentType?: string;
  /**
   * System-defined expires metadata to be set on all objects in the deployment.
   * @default - The objects in the distribution will not expire.
   * @see https://docs.aws.amazon.com/AmazonS3/latest/dev/UsingMetadata.html#SysMetadata
   */
  readonly expires?: cdk.Expiration;
  /**
   * System-defined x-amz-server-side-encryption metadata to be set on all objects in the deployment.
   * @default - Server side encryption is not used.
   * @see https://docs.aws.amazon.com/AmazonS3/latest/dev/UsingMetadata.html#SysMetadata
   */
  readonly serverSideEncryption?: ServerSideEncryption;
  /**
   * System-defined x-amz-storage-class metadata to be set on all objects in the deployment.
   * @default - Default storage-class for the bucket is used.
   * @see https://docs.aws.amazon.com/AmazonS3/latest/dev/UsingMetadata.html#SysMetadata
   */
  readonly storageClass?: StorageClass;
  /**
   * System-defined x-amz-website-redirect-location metadata to be set on all objects in the deployment.
   * @default - No website redirection.
   * @see https://docs.aws.amazon.com/AmazonS3/latest/dev/UsingMetadata.html#SysMetadata
   */
  readonly websiteRedirectLocation?: string;
  /**
   * System-defined x-amz-server-side-encryption-aws-kms-key-id metadata to be set on all objects in the deployment.
   * @default - Not set.
   * @see https://docs.aws.amazon.com/AmazonS3/latest/dev/UsingMetadata.html#SysMetadata
   */
  readonly serverSideEncryptionAwsKmsKeyId?: string;
  /**
   * System-defined x-amz-server-side-encryption-customer-algorithm metadata to be set on all objects in the deployment.
   * Warning: This is not a useful parameter until this bug is fixed: https://github.com/aws/aws-cdk/issues/6080
   * @default - Not set.
   * @see https://docs.aws.amazon.com/AmazonS3/latest/dev/ServerSideEncryptionCustomerKeys.html#sse-c-how-to-programmatically-intro
   */
  readonly serverSideEncryptionCustomerAlgorithm?: string;
  /**
   * System-defined x-amz-acl metadata to be set on all objects in the deployment.
   * @default - Not set.
   * @see https://docs.aws.amazon.com/AmazonS3/latest/userguide/acl-overview.html#canned-acl
   */
  readonly accessControl?: s3.BucketAccessControl;

  /**
   * The VPC network to place the deployment lambda handler in.
   * This is required if `useEfs` is set.
   *
   * @default None
   */
  readonly vpc?: ec2.IVpc;

  /**
   * Where in the VPC to place the deployment lambda handler.
   * Only used if 'vpc' is supplied.
   *
   * @default - the Vpc default strategy if not specified
   */
  readonly vpcSubnets?: ec2.SubnetSelection;
}

/**
 * `BucketDeployment` populates an S3 bucket with the contents of .zip files from
 * other S3 buckets or from local disk
 */
export class BucketDeployment extends Construct {
  constructor(scope: Construct, id: string, props: BucketDeploymentProps) {
    super(scope, id);

    if (props.distributionPaths) {
      if (!props.distribution) {
        throw new Error('Distribution must be specified if distribution paths are specified');
      }
      if (!cdk.Token.isUnresolved(props.distributionPaths)) {
        if (!props.distributionPaths.every(distributionPath => cdk.Token.isUnresolved(distributionPath) || distributionPath.startsWith('/'))) {
          throw new Error('Distribution paths must start with "/"');
        }
      }
    }

    if (props.useEfs && !props.vpc) {
      throw new Error('Vpc must be specified if useEfs is set');
    }

    const accessPointPath = '/lambda';
    let accessPoint;
    if (props.useEfs && props.vpc) {
      const accessMode = '0777';
      const fileSystem = this.getOrCreateEfsFileSystem(scope, {
        vpc: props.vpc,
        removalPolicy: cdk.RemovalPolicy.DESTROY,
      });
      accessPoint = fileSystem.addAccessPoint('AccessPoint', {
        path: accessPointPath,
        createAcl: {
          ownerUid: '1001',
          ownerGid: '1001',
          permissions: accessMode,
        },
        posixUser: {
          uid: '1001',
          gid: '1001',
        },
      });
      accessPoint.node.addDependency(fileSystem.mountTargetsAvailable);
    }

    // Making VPC dependent on BucketDeployment so that CFN stack deletion is smooth.
    // Refer comments on https://github.com/aws/aws-cdk/pull/15220 for more details.
    if (props.vpc) {
      this.node.addDependency(props.vpc);
    }

    const mountPath = `/mnt${accessPointPath}`;
    const handler = new lambda.SingletonFunction(this, 'CustomResourceHandler', {
      uuid: this.renderSingletonUuid(props.memoryLimit, props.vpc),
      code: lambda.Code.fromAsset(path.join(__dirname, 'lambda')),
      layers: [new AwsCliLayer(this, 'AwsCliLayer')],
      runtime: lambda.Runtime.PYTHON_3_7,
      environment: props.useEfs ? {
        MOUNT_PATH: mountPath,
      } : undefined,
      handler: 'index.handler',
      lambdaPurpose: 'Custom::CDKBucketDeployment',
      timeout: cdk.Duration.minutes(15),
      role: props.role,
      memorySize: props.memoryLimit,
      vpc: props.vpc,
      vpcSubnets: props.vpcSubnets,
      filesystem: accessPoint ? lambda.FileSystem.fromEfsAccessPoint(
        accessPoint,
        mountPath,
      ) : undefined,
    });

    const handlerRole = handler.role;
    if (!handlerRole) { throw new Error('lambda.SingletonFunction should have created a Role'); }

    const sources: SourceConfig[] = props.sources.map((source: ISource) => source.bind(this, { handlerRole }));

    props.destinationBucket.grantReadWrite(handler);
    if (props.distribution) {
      handler.addToRolePolicy(new iam.PolicyStatement({
        effect: iam.Effect.ALLOW,
        actions: ['cloudfront:GetInvalidation', 'cloudfront:CreateInvalidation'],
        resources: ['*'],
      }));
    }

    const crUniqueId = `CustomResource${this.renderUniqueId(props.memoryLimit, props.vpc)}`;
    const cr = new cdk.CustomResource(this, crUniqueId, {
      serviceToken: handler.functionArn,
      resourceType: 'Custom::CDKBucketDeployment',
      properties: {
        SourceBucketNames: sources.map(source => source.bucket.bucketName),
        SourceObjectKeys: sources.map(source => source.zipObjectKey),
        DestinationBucketName: props.destinationBucket.bucketName,
        DestinationBucketKeyPrefix: props.destinationKeyPrefix,
        RetainOnDelete: props.retainOnDelete,
        Prune: props.prune ?? true,
        Exclude: props.exclude,
        Include: props.include,
        UserMetadata: props.metadata ? mapUserMetadata(props.metadata) : undefined,
        SystemMetadata: mapSystemMetadata(props),
        DistributionId: props.distribution?.distributionId,
        DistributionPaths: props.distributionPaths,
      },
    });

    let prefix: string = props.destinationKeyPrefix ?
      `:${props.destinationKeyPrefix}` :
      '';
    prefix += `:${cr.node.addr.substr(-8)}`;
    const tagKey = CUSTOM_RESOURCE_OWNER_TAG + prefix;

    // destinationKeyPrefix can be 104 characters before we hit
    // the tag key limit of 128
    // '/this/is/a/random/key/prefix/that/is/a/lot/of/characters/do/we/think/that/it/will/ever/be/this/long?????'
    // better to throw an error here than wait for CloudFormation to fail
    if (tagKey.length > 128) {
      throw new Error('The BucketDeployment construct requires that the "destinationKeyPrefix" be <=104 characters');
    }

    /*
     * This will add a tag to the deployment bucket in the format of
     * `aws-cdk:cr-owned:{keyPrefix}:{uniqueHash}`
     *
     * For example:
     * {
     *   Key: 'aws-cdk:cr-owned:deploy/here/:240D17B3',
     *   Value: 'true',
     * }
     *
     * This will allow for scenarios where there is a single S3 Bucket that has multiple
     * BucketDeployment resources deploying to it. Each bucket + keyPrefix can be "owned" by
     * 1 or more BucketDeployment resources. Since there are some scenarios where multiple BucketDeployment
     * resources can deploy to the same bucket and key prefix (e.g. using include/exclude) we
     * also append part of the id to make the key unique.
     *
     * As long as a bucket + keyPrefix is "owned" by a BucketDeployment resource, another CR
     * cannot delete data. There are a couple of scenarios where this comes into play.
     *
     * 1. If the LogicalResourceId of the CustomResource changes (e.g. the crUniqueId changes)
     * CloudFormation will first issue a 'Create' to create the new CustomResource and will
     * update the Tag on the bucket. CloudFormation will then issue a 'Delete' on the old CustomResource
     * and since the new CR "owns" the Bucket+keyPrefix it will not delete the contents of the bucket
     *
     * 2. If the BucketDeployment resource is deleted _and_ it is the only CR for that bucket+keyPrefix
     * then CloudFormation will first remove the tag from the bucket and then issue a "Delete" to the
     * CR. Since there are no tags indicating that this bucket+keyPrefix is "owned" then it will delete
     * the contents.
     *
     * 3. If the BucketDeployment resource is deleted _and_ it is *not* the only CR for that bucket:keyPrefix
     * then CloudFormation will first remove the tag from the bucket and then issue a "Delete" to the CR.
     * Since there are other CRs that also "own" that bucket+keyPrefix there will still be a tag on the bucket
     * and the contents will not be removed.
     *
     * 4. If the BucketDeployment resource _and_ the S3 Bucket are both removed, then CloudFormation will first
     * issue a "Delete" to the CR and since there is a tag on the bucket the contents will not be removed. If you
     * want the contents of the bucket to be removed on bucket deletion, then `autoDeleteObjects` property should
     * be set to true on the Bucket.
     */
    cdk.Tags.of(props.destinationBucket).add(tagKey, 'true');

  }

  private renderUniqueId(memoryLimit?: number, vpc?: ec2.IVpc) {
    let uuid = '';

    // if user specify a custom memory limit, define another singleton handler
    // with this configuration. otherwise, it won't be possible to use multiple
    // configurations since we have a singleton.
    if (memoryLimit) {
      if (cdk.Token.isUnresolved(memoryLimit)) {
        throw new Error('Can\'t use tokens when specifying "memoryLimit" since we use it to identify the singleton custom resource handler');
      }

      uuid += `-${memoryLimit.toString()}MiB`;
    }

    // if user specify to use VPC, define another singleton handler
    // with this configuration. otherwise, it won't be possible to use multiple
    // configurations since we have a singleton.
    // A VPC is a must if EFS storage is used and that's why we are only using VPC in uuid.
    if (vpc) {
      uuid += `-${vpc.node.addr}`;
    }

    return uuid;
  }

  private renderSingletonUuid(memoryLimit?: number, vpc?: ec2.IVpc) {
    let uuid = '8693BB64-9689-44B6-9AAF-B0CC9EB8756C';

    uuid += this.renderUniqueId(memoryLimit, vpc);

    return uuid;
  }

  /**
   * Function to get/create a stack singleton instance of EFS FileSystem per vpc.
   *
   * @param scope Construct
   * @param fileSystemProps EFS FileSystemProps
   */
  private getOrCreateEfsFileSystem(scope: Construct, fileSystemProps: efs.FileSystemProps): efs.FileSystem {
    const stack = cdk.Stack.of(scope);
    const uuid = `BucketDeploymentEFS-VPC-${fileSystemProps.vpc.node.addr}`;
    return stack.node.tryFindChild(uuid) as efs.FileSystem ?? new efs.FileSystem(scope, uuid, fileSystemProps);
  }
}

/**
 * Metadata
 */

function mapUserMetadata(metadata: UserDefinedObjectMetadata) {
  const mapKey = (key: string) => key.toLowerCase();

  return Object.keys(metadata).reduce((o, key) => ({ ...o, [mapKey(key)]: metadata[key] }), {});
}

function mapSystemMetadata(metadata: BucketDeploymentProps) {
  const res: { [key: string]: string } = {};

  if (metadata.cacheControl) { res['cache-control'] = metadata.cacheControl.map(c => c.value).join(', '); }
  if (metadata.expires) { res.expires = metadata.expires.date.toUTCString(); }
  if (metadata.contentDisposition) { res['content-disposition'] = metadata.contentDisposition; }
  if (metadata.contentEncoding) { res['content-encoding'] = metadata.contentEncoding; }
  if (metadata.contentLanguage) { res['content-language'] = metadata.contentLanguage; }
  if (metadata.contentType) { res['content-type'] = metadata.contentType; }
  if (metadata.serverSideEncryption) { res.sse = metadata.serverSideEncryption; }
  if (metadata.storageClass) { res['storage-class'] = metadata.storageClass; }
  if (metadata.websiteRedirectLocation) { res['website-redirect'] = metadata.websiteRedirectLocation; }
  if (metadata.serverSideEncryptionAwsKmsKeyId) { res['sse-kms-key-id'] = metadata.serverSideEncryptionAwsKmsKeyId; }
  if (metadata.serverSideEncryptionCustomerAlgorithm) { res['sse-c-copy-source'] = metadata.serverSideEncryptionCustomerAlgorithm; }
  if (metadata.accessControl) { res.acl = toKebabCase(metadata.accessControl.toString()); }

  return Object.keys(res).length === 0 ? undefined : res;
}

/**
 * Used for HTTP cache-control header, which influences downstream caches.
 * @see https://docs.aws.amazon.com/AmazonS3/latest/dev/UsingMetadata.html#SysMetadata
 */
export class CacheControl {

  /**
   * Sets 'must-revalidate'.
   */
  public static mustRevalidate() { return new CacheControl('must-revalidate'); }

  /**
   * Sets 'no-cache'.
   */
  public static noCache() { return new CacheControl('no-cache'); }

  /**
   * Sets 'no-transform'.
   */
  public static noTransform() { return new CacheControl('no-transform'); }

  /**
   * Sets 'public'.
   */
  public static setPublic() { return new CacheControl('public'); }

  /**
   * Sets 'private'.
   */
  public static setPrivate() { return new CacheControl('private'); }

  /**
   * Sets 'proxy-revalidate'.
   */
  public static proxyRevalidate() { return new CacheControl('proxy-revalidate'); }

  /**
   * Sets 'max-age=<duration-in-seconds>'.
   */
  public static maxAge(t: cdk.Duration) { return new CacheControl(`max-age=${t.toSeconds()}`); }

  /**
   * Sets 's-maxage=<duration-in-seconds>'.
   */
  public static sMaxAge(t: cdk.Duration) { return new CacheControl(`s-maxage=${t.toSeconds()}`); }

  /**
   * Constructs a custom cache control key from the literal value.
   */
  public static fromString(s: string) { return new CacheControl(s); }

  private constructor(
    /**
     * The raw cache control setting.
     */
    public readonly value: any,
  ) { }
}

/**
 * Indicates whether server-side encryption is enabled for the object, and whether that encryption is
 * from the AWS Key Management Service (AWS KMS) or from Amazon S3 managed encryption (SSE-S3).
 * @see https://docs.aws.amazon.com/AmazonS3/latest/dev/UsingMetadata.html#SysMetadata
 */
export enum ServerSideEncryption {

  /**
   * 'AES256'
   */
  AES_256 = 'AES256',

  /**
   * 'aws:kms'
   */
  AWS_KMS = 'aws:kms'
}

/**
 * Storage class used for storing the object.
 * @see https://docs.aws.amazon.com/AmazonS3/latest/dev/UsingMetadata.html#SysMetadata
 */
export enum StorageClass {

  /**
   * 'STANDARD'
   */
  STANDARD = 'STANDARD',

  /**
   * 'REDUCED_REDUNDANCY'
   */
  REDUCED_REDUNDANCY = 'REDUCED_REDUNDANCY',

  /**
   * 'STANDARD_IA'
   */
  STANDARD_IA = 'STANDARD_IA',

  /**
   * 'ONEZONE_IA'
   */
  ONEZONE_IA = 'ONEZONE_IA',

  /**
   * 'INTELLIGENT_TIERING'
   */
  INTELLIGENT_TIERING = 'INTELLIGENT_TIERING',

  /**
   * 'GLACIER'
   */
  GLACIER = 'GLACIER',

  /**
   * 'DEEP_ARCHIVE'
   */
  DEEP_ARCHIVE = 'DEEP_ARCHIVE'
}

/**
 * Used for HTTP expires header, which influences downstream caches. Does NOT influence deletion of the object.
 * @see https://docs.aws.amazon.com/AmazonS3/latest/dev/UsingMetadata.html#SysMetadata
 *
 * @deprecated use core.Expiration
 */
export class Expires {
  /**
   * Expire at the specified date
   * @param d date to expire at
   */
  public static atDate(d: Date) { return new Expires(d.toUTCString()); }

  /**
   * Expire at the specified timestamp
   * @param t timestamp in unix milliseconds
   */
  public static atTimestamp(t: number) { return Expires.atDate(new Date(t)); }

  /**
   * Expire once the specified duration has passed since deployment time
   * @param t the duration to wait before expiring
   */
  public static after(t: cdk.Duration) { return Expires.atDate(new Date(Date.now() + t.toMilliseconds())); }

  /**
   * Create an expiration date from a raw date string.
   */
  public static fromString(s: string) { return new Expires(s); }

  private constructor(
    /**
     * The raw expiration date expression.
     */
    public readonly value: any,
  ) { }
}

/**
 * Custom user defined metadata.
 */
export interface UserDefinedObjectMetadata {
  /**
   * Arbitrary metadata key-values
   * The `x-amz-meta-` prefix will automatically be added to keys.
   * @see https://docs.aws.amazon.com/AmazonS3/latest/dev/UsingMetadata.html#UserMetadata
   */
  readonly [key: string]: string;
}<|MERGE_RESOLUTION|>--- conflicted
+++ resolved
@@ -11,15 +11,9 @@
 import { Construct } from 'constructs';
 import { ISource, SourceConfig } from './source';
 
-<<<<<<< HEAD
-// keep this import separate from other imports to reduce chance for merge conflicts with v2-main
-// eslint-disable-next-line no-duplicate-imports, import/order
-import { Construct as CoreConstruct } from '@aws-cdk/core';
-
 // tag key has a limit of 128 characters
 const CUSTOM_RESOURCE_OWNER_TAG = 'aws-cdk:cr-owned';
-=======
->>>>>>> a872382f
+
 /**
  * Properties for `BucketDeployment`.
  */
