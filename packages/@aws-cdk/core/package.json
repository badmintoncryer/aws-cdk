{
  "name": "@aws-cdk/core",
  "version": "0.0.0",
  "private": true,
  "description": "AWS Cloud Development Kit Core Library",
  "main": "lib/index.js",
  "types": "lib/index.d.ts",
  "typesVersions": {
    "<=3.9": {
      "*": [
        ".types-compat/ts3.9/*"
      ]
    }
  },
  "jsii": {
    "outdir": "dist",
    "targets": {
      "java": {
        "package": "software.amazon.awscdk.core",
        "maven": {
          "groupId": "software.amazon.awscdk",
          "artifactId": "core"
        }
      },
      "dotnet": {
        "namespace": "Amazon.CDK",
        "packageId": "Amazon.CDK",
        "iconUrl": "https://raw.githubusercontent.com/aws/aws-cdk/main/logo/default-256-dark.png"
      },
      "python": {
        "distName": "aws-cdk.core",
        "module": "aws_cdk.core",
        "classifiers": [
          "Framework :: AWS CDK",
          "Framework :: AWS CDK :: 2"
        ]
      }
    },
    "projectReferences": true,
    "metadata": {
      "jsii": {
        "rosetta": {
          "strict": true
        }
      }
    }
  },
  "repository": {
    "type": "git",
    "url": "https://github.com/aws/aws-cdk.git",
    "directory": "packages/@aws-cdk/core"
  },
  "awslint": {
    "exclude": [
      "props-physical-name:@aws-cdk/aws-cloudformation.CustomResourceProps",
      "construct-ctor:@aws-cdk/core.App.<initializer>",
      "construct-ctor:@aws-cdk/core.Construct.<initializer>.params[0]",
      "props-no-cfn-types:@aws-cdk/core.CfnOutputProps.condition",
      "duration-prop-type:@aws-cdk/core.ResourceSignal.timeout",
      "props-no-any:@aws-cdk/core.CfnParameterProps.default",
      "props-no-cfn-types:@aws-cdk/core.CfnRuleProps.assertions",
      "props-no-cfn-types:@aws-cdk/core.CfnCodeDeployBlueGreenHookProps.applications",
      "props-no-cfn-types:@aws-cdk/core.CfnCodeDeployBlueGreenHookProps.additionalOptions",
      "props-no-cfn-types:@aws-cdk/core.CfnCodeDeployBlueGreenHookProps.lifecycleEventHooks",
      "props-no-cfn-types:@aws-cdk/core.CfnCodeDeployBlueGreenHookProps.trafficRoutingConfig",
      "construct-ctor:@aws-cdk/core.Stack.<initializer>.params[1]",
      "docs-public-apis:@aws-cdk/core.ScopedAws.urlSuffix",
      "docs-public-apis:@aws-cdk/core.TagType.NOT_TAGGABLE",
      "docs-public-apis:@aws-cdk/core.TagType.KEY_VALUE",
      "docs-public-apis:@aws-cdk/core.TagType.MAP",
      "docs-public-apis:@aws-cdk/core.TagType.AUTOSCALING_GROUP",
      "docs-public-apis:@aws-cdk/core.Arn",
      "docs-public-apis:@aws-cdk/core.Aws.ACCOUNT_ID",
      "docs-public-apis:@aws-cdk/core.Aws.NO_VALUE",
      "docs-public-apis:@aws-cdk/core.Aws.NOTIFICATION_ARNS",
      "docs-public-apis:@aws-cdk/core.Aws.PARTITION",
      "docs-public-apis:@aws-cdk/core.Aws.REGION",
      "docs-public-apis:@aws-cdk/core.Aws.STACK_ID",
      "docs-public-apis:@aws-cdk/core.Aws.STACK_NAME",
      "docs-public-apis:@aws-cdk/core.Aws.URL_SUFFIX",
      "docs-public-apis:@aws-cdk/core.ConstructNode.root",
      "docs-public-apis:@aws-cdk/core.ContextProvider.getKey",
      "docs-public-apis:@aws-cdk/core.ContextProvider.getValue",
      "docs-public-apis:@aws-cdk/core.Lazy.anyValue",
      "docs-public-apis:@aws-cdk/core.Lazy.listValue",
      "docs-public-apis:@aws-cdk/core.Lazy.numberValue",
      "docs-public-apis:@aws-cdk/core.Lazy.stringValue",
      "docs-public-apis:@aws-cdk/core.Reference.displayName",
      "docs-public-apis:@aws-cdk/core.Reference.target",
      "docs-public-apis:@aws-cdk/core.ScopedAws.accountId",
      "docs-public-apis:@aws-cdk/core.ScopedAws.notificationArns",
      "docs-public-apis:@aws-cdk/core.ScopedAws.partition",
      "docs-public-apis:@aws-cdk/core.ScopedAws.region",
      "docs-public-apis:@aws-cdk/core.ScopedAws.stackId",
      "docs-public-apis:@aws-cdk/core.ScopedAws.stackName",
      "docs-public-apis:@aws-cdk/core.TagType.STANDARD",
      "docs-public-apis:@aws-cdk/core.Stack.addDockerImageAsset",
      "docs-public-apis:@aws-cdk/core.Stack.addFileAsset",
      "docs-public-apis:@aws-cdk/core.TagManager.applyTagAspectHere",
      "docs-public-apis:@aws-cdk/core.TokenizedStringFragments.firstValue",
      "docs-public-apis:@aws-cdk/core.TokenizedStringFragments.length",
      "docs-public-apis:@aws-cdk/core.TokenizedStringFragments.firstToken",
      "docs-public-apis:@aws-cdk/core.TokenizedStringFragments.addIntrinsic",
      "docs-public-apis:@aws-cdk/core.TokenizedStringFragments.addLiteral",
      "docs-public-apis:@aws-cdk/core.TokenizedStringFragments.addToken",
      "docs-public-apis:@aws-cdk/core.ValidationResult.errorMessage",
      "docs-public-apis:@aws-cdk/core.ValidationResult.isSuccess",
      "docs-public-apis:@aws-cdk/core.ValidationResult.results",
      "docs-public-apis:@aws-cdk/core.ValidationResults.isSuccess",
      "docs-public-apis:@aws-cdk/core.ValidationResults.results",
      "docs-public-apis:@aws-cdk/core.ValidationResults.collect",
      "docs-public-apis:@aws-cdk/core.ValidationResults.errorTreeList",
      "docs-public-apis:@aws-cdk/core.ArnComponents",
      "props-default-doc:@aws-cdk/core.ArnComponents.resourceName",
      "docs-public-apis:@aws-cdk/core.DockerImageAssetSource",
      "props-default-doc:@aws-cdk/core.EncodingOptions.displayHint",
      "docs-public-apis:@aws-cdk/core.GetContextKeyOptions",
      "props-default-doc:@aws-cdk/core.GetContextKeyOptions.props",
      "docs-public-apis:@aws-cdk/core.GetContextKeyResult",
      "docs-public-apis:@aws-cdk/core.GetContextKeyResult.key",
      "docs-public-apis:@aws-cdk/core.GetContextKeyResult.props",
      "docs-public-apis:@aws-cdk/core.GetContextValueOptions",
      "docs-public-apis:@aws-cdk/core.GetContextValueResult",
      "docs-public-apis:@aws-cdk/core.GetContextValueResult.value",
      "props-default-doc:@aws-cdk/core.GetContextValueResult.value",
      "docs-public-apis:@aws-cdk/core.ICfnResourceOptions",
      "docs-public-apis:@aws-cdk/core.RemovalPolicyOptions",
      "docs-public-apis:@aws-cdk/core.StackProps",
      "docs-public-apis:@aws-cdk/core.RemovalPolicy",
      "docs-public-apis:@aws-cdk/core.TagType",
      "module-name:@aws-cdk/core",
      "construct-ctor:@aws-cdk/core.CustomResourceProvider",
      "construct-interface-extends-iconstruct:@aws-cdk/core.ICustomResourceProvider",
      "props-physical-name:@aws-cdk/core.CustomResourceProps",
      "integ-return-type:@aws-cdk/core.IStackSynthesizer.bind",
      "integ-return-type:@aws-cdk/core.IBoundStackSynthesizer.bind",
      "integ-return-type:@aws-cdk/core.IReusableStackSynthesizer.bind",
      "props-no-any:@aws-cdk/core.CfnJsonProps.value"
    ]
  },
  "scripts": {
    "build": "cdk-build",
    "watch": "cdk-watch",
    "lint": "cdk-lint",
    "test": "cdk-test",
    "pkglint": "pkglint -f",
    "cfn2ts": "cfn2ts",
    "package": "cdk-package",
    "awslint": "cdk-awslint",
    "build+test+package": "yarn build+test && yarn package",
    "build+test": "yarn build && yarn test",
    "compat": "cdk-compat",
    "gen": "cfn2ts",
    "rosetta:extract": "yarn --silent jsii-rosetta extract",
    "build+extract": "yarn build && yarn rosetta:extract",
    "build+test+extract": "yarn build+test && yarn rosetta:extract"
  },
  "cdk-build": {
    "cloudformation": "AWS::CloudFormation",
    "cfn2ts-core-import": ".",
    "pre": [
      "rm -rf test/fs/fixtures",
      "cd test/fs",
      "tar -xzf fixtures.tar.gz"
    ],
    "env": {
      "AWSLINT_BASE_CONSTRUCT": "true"
    }
  },
  "nyc": {
    "statements": 55,
    "lines": 55,
    "branches": 35
  },
  "ubergen": {
    "exports": {
      "./lib/helpers-internal": "./lib/helpers-internal/index.js"
    }
  },
  "keywords": [
    "aws",
    "cdk",
    "jsii",
    "cdk-core"
  ],
  "author": {
    "name": "Amazon Web Services",
    "url": "https://aws.amazon.com",
    "organization": true
  },
  "license": "Apache-2.0",
  "devDependencies": {
    "@aws-cdk/cdk-build-tools": "0.0.0",
    "@aws-cdk/cfn2ts": "0.0.0",
    "@aws-cdk/pkglint": "0.0.0",
    "@types/aws-lambda": "^8.10.111",
    "@types/fs-extra": "^9.0.13",
    "@types/jest": "^27.5.2",
    "@types/lodash": "^4.14.191",
    "@types/minimatch": "^3.0.5",
    "aws-sdk": "^2.1329.0",
    "@types/sinon": "^9.0.11",
    "fast-check": "^2.25.0",
    "jest": "^27.5.1",
    "lodash": "^4.17.21",
    "sinon": "^9.2.4",
    "ts-mock-imports": "^1.3.8"
  },
  "dependencies": {
    "@aws-cdk/cloud-assembly-schema": "0.0.0",
    "@aws-cdk/cx-api": "0.0.0",
    "@aws-cdk/region-info": "0.0.0",
    "@balena/dockerignore": "^1.0.2",
    "constructs": "^10.0.0",
    "fs-extra": "^9.1.0",
    "ignore": "^5.2.4",
    "minimatch": "^3.1.2",
<<<<<<< HEAD
    "table": "^6.8.1"
=======
    "table": "^6.8.1",
    "yaml": "1.10.2"
>>>>>>> 84630e91
  },
  "bundledDependencies": [
    "fs-extra",
    "minimatch",
    "@balena/dockerignore",
    "ignore",
<<<<<<< HEAD
    "table"
=======
    "table",
    "yaml"
>>>>>>> 84630e91
  ],
  "homepage": "https://github.com/aws/aws-cdk",
  "peerDependencies": {
    "@aws-cdk/cloud-assembly-schema": "0.0.0",
    "@aws-cdk/cx-api": "0.0.0",
    "@aws-cdk/region-info": "0.0.0",
    "constructs": "^10.0.0"
  },
  "engines": {
    "node": ">= 14.15.0"
  },
  "stability": "stable",
  "awscdkio": {
    "announce": false
  },
  "nozem": {
    "ostools": [
      "rm",
      "tar",
      "grep",
      "xargs",
      "head",
      "cut",
      "touch",
      "diff",
      "echo",
      "gzip"
    ]
  },
  "maturity": "stable",
  "publishConfig": {
    "tag": "latest"
  }
}<|MERGE_RESOLUTION|>--- conflicted
+++ resolved
@@ -215,24 +215,16 @@
     "fs-extra": "^9.1.0",
     "ignore": "^5.2.4",
     "minimatch": "^3.1.2",
-<<<<<<< HEAD
-    "table": "^6.8.1"
-=======
     "table": "^6.8.1",
     "yaml": "1.10.2"
->>>>>>> 84630e91
   },
   "bundledDependencies": [
     "fs-extra",
     "minimatch",
     "@balena/dockerignore",
     "ignore",
-<<<<<<< HEAD
-    "table"
-=======
     "table",
     "yaml"
->>>>>>> 84630e91
   ],
   "homepage": "https://github.com/aws/aws-cdk",
   "peerDependencies": {
